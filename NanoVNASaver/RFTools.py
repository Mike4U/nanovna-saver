#  NanoVNASaver
#  A python program to view and export Touchstone data from a NanoVNA
#  Copyright (C) 2019.  Rune B. Broberg
#
#  This program is free software: you can redistribute it and/or modify
#  it under the terms of the GNU General Public License as published by
#  the Free Software Foundation, either version 3 of the License, or
#  (at your option) any later version.
#
#  This program is distributed in the hope that it will be useful,
#  but WITHOUT ANY WARRANTY; without even the implied warranty of
#  MERCHANTABILITY or FITNESS FOR A PARTICULAR PURPOSE.  See the
#  GNU General Public License for more details.
#
#  You should have received a copy of the GNU General Public License
#  along with this program.  If not, see <https://www.gnu.org/licenses/>.
import math
import cmath
from typing import List, NamedTuple
from NanoVNASaver.SITools import Format, clamp_value

FMT_FREQ = Format()
FMT_SHORT = Format(max_nr_digits=4)
FMT_SWEEP = Format(max_nr_digits=9, allow_strip=True)


def parallel_to_serial(z: complex) -> complex:
    """Convert parallel impedance to serial impedance equivalent"""
    z_sq_sum = z.real ** 2 + z.imag ** 2
    # TODO: Fix divide by zero
    return complex(z.real * z.imag ** 2 / z_sq_sum,
                   z.real ** 2 * z.imag / z_sq_sum)


def serial_to_parallel(z: complex) -> complex:
    """Convert serial impedance to parallel impedance equivalent"""
    z_sq_sum = z.real ** 2 + z.imag ** 2
    if z.real == 0 and z.imag == 0:
        return complex(math.inf, math.inf)
    if z_sq_sum == 0:
        return complex(0, 0)
    if z.imag == 0:
        return complex(z_sq_sum / z.real, math.copysign(math.inf, z_sq_sum))
    if z.real == 0:
        return complex(math.copysign(math.inf, z_sq_sum), z_sq_sum / z.real)
    return complex(z_sq_sum / z.real, z_sq_sum / z.imag)


def impedance_to_capacitance(z: complex, freq: float) -> float:
    """Calculate capacitive equivalent for reactance"""
    if freq == 0:
        return -math.inf
    if z.imag == 0:
        return math.inf
    return -(1 / (freq * 2 * math.pi * z.imag))


def impedance_to_inductance(z: complex, freq: float) -> float:
    """Calculate inductive equivalent for reactance"""
    if freq == 0:
        return 0
    return z.imag * 1 / (freq * 2 * math.pi)


def impedance_to_norm(z: complex, ref_impedance: float = 50) -> complex:
    """Calculate normalized z from impedance"""
    return z / ref_impedance


def norm_to_impedance(z: complex, ref_impedance: float = 50) -> complex:
    """Calculate impedance from normalized z"""
    return z * ref_impedance


def reflection_coefficient(z: complex, ref_impedance: float = 50) -> complex:
    """Calculate reflection coefficient for z"""
    return (z - ref_impedance) / (z + ref_impedance)


def gamma_to_impedance(gamma: complex, ref_impedance: float = 50) -> complex:
    """Calculate impedance from gamma"""
    try:
        return ((-gamma - 1) / (gamma - 1)) * ref_impedance
    except ZeroDivisionError:
        return math.inf


<<<<<<< HEAD
=======
def parseFrequency(freq: str) -> int:
    try:
        return int(Value(freq, "Hz", FMT_PARSE))
    except (ValueError, IndexError):
        return -1



>>>>>>> 02f964bb
class Datapoint(NamedTuple):
    freq: int
    re: float
    im: float

    @property
    def z(self) -> complex:
        """ return the datapoint impedance as complex number """
        return complex(self.re, self.im)

    @property
    def phase(self) -> float:
        """ return the datapoint's phase value """
        return cmath.phase(self.z)

    @property
    def gain(self) -> float:
        mag = abs(self.z)
        if mag > 0:
            return 20 * math.log10(mag)
        return -math.inf

    @property
    def vswr(self) -> float:
        mag = abs(self.z)
        if mag == 1:
            return 1
        return (1 + mag) / (1 - mag)

    def impedance(self, ref_impedance: float = 50) -> complex:
        return gamma_to_impedance(self.z, ref_impedance)

    def qFactor(self, ref_impedance: float = 50) -> float:
        imp = self.impedance(ref_impedance)
        if imp.real == 0.0:
            return -1
        return abs(imp.imag / imp.real)

    def capacitiveEquivalent(self, ref_impedance: float = 50) -> float:
        return impedance_to_capacitance(self.impedance(ref_impedance), self.freq)

    def inductiveEquivalent(self, ref_impedance: float = 50) -> float:
        return impedance_to_inductance(self.impedance(ref_impedance), self.freq)


def groupDelay(data: List[Datapoint], index: int) -> float:
    idx0 = clamp_value(index - 1, 0, len(data) - 1)
    idx1 = clamp_value(index + 1, 0, len(data) - 1)
    delta_angle = data[idx1].phase - data[idx0].phase
    delta_freq = data[idx1].freq - data[idx0].freq
    if delta_freq == 0:
        return 0
    if abs(delta_angle) > math.tau:
        if delta_angle > 0:
            delta_angle = delta_angle % math.tau
        else:
            delta_angle = -1 * (delta_angle % math.tau)
    val = -delta_angle / math.tau / delta_freq
<<<<<<< HEAD
    return val
=======
    return val


class RFTools:
    # TODO: Remove this class when unused
    @staticmethod
    def formatFrequency(freq: Number) -> str:
        return str(Value(freq, "Hz", FMT_FREQ))

    @staticmethod
    def formatShortFrequency(freq: Number) -> str:
        return str(Value(freq, "Hz", FMT_SHORT))

    @staticmethod
    def formatSweepFrequency(freq: Number) -> str:
        return str(Value(freq, "Hz", FMT_SWEEP))

    @staticmethod
    def parseFrequency(freq: str) -> int:
        return parseFrequency(freq)

def corrAttData(data: Datapoint, att: float):                                   
    """Correct the ratio for a given attenuation on s21 input"""

    if att <= 0:
        return data
    else:
        att = 10**(att/20)

    ndata = []
    for i in range(len(data)):
        freq, re, im = data[i]
        orig = complex(re, im)
        corrected = orig * att
        ndata.append(Datapoint(freq, corrected.real, corrected.imag))

    return ndata
>>>>>>> 02f964bb
<|MERGE_RESOLUTION|>--- conflicted
+++ resolved
@@ -85,17 +85,6 @@
         return math.inf
 
 
-<<<<<<< HEAD
-=======
-def parseFrequency(freq: str) -> int:
-    try:
-        return int(Value(freq, "Hz", FMT_PARSE))
-    except (ValueError, IndexError):
-        return -1
-
-
-
->>>>>>> 02f964bb
 class Datapoint(NamedTuple):
     freq: int
     re: float
@@ -154,29 +143,8 @@
         else:
             delta_angle = -1 * (delta_angle % math.tau)
     val = -delta_angle / math.tau / delta_freq
-<<<<<<< HEAD
-    return val
-=======
     return val
 
-
-class RFTools:
-    # TODO: Remove this class when unused
-    @staticmethod
-    def formatFrequency(freq: Number) -> str:
-        return str(Value(freq, "Hz", FMT_FREQ))
-
-    @staticmethod
-    def formatShortFrequency(freq: Number) -> str:
-        return str(Value(freq, "Hz", FMT_SHORT))
-
-    @staticmethod
-    def formatSweepFrequency(freq: Number) -> str:
-        return str(Value(freq, "Hz", FMT_SWEEP))
-
-    @staticmethod
-    def parseFrequency(freq: str) -> int:
-        return parseFrequency(freq)
 
 def corrAttData(data: Datapoint, att: float):                                   
     """Correct the ratio for a given attenuation on s21 input"""
@@ -193,5 +161,4 @@
         corrected = orig * att
         ndata.append(Datapoint(freq, corrected.real, corrected.imag))
 
-    return ndata
->>>>>>> 02f964bb
+    return ndata